name = "SimulationAnalysis"
uuid = "4b2ff026-35bb-4ce8-b55e-5370bda4a9ea"
authors = ["Ilian Pihlajamaa <ilian.pihlajamaa@gmail.com>"]
version = "0.1.0"

[deps]
Bessels = "0e736298-9ec6-45e8-9647-e4fc86a2fe38"
CellListMap = "69e1c6dd-3888-40e6-b3c8-31ac5f578864"
ChunkSplitters = "ae650224-84b6-46f8-82ea-d812ca08434e"
DelimitedFiles = "8bb1440f-4735-579b-a4ab-409b98df4dab"
Dierckx = "39dd38d3-220a-591b-8e3c-4c3a8c710a94"
HDF5 = "f67ccb44-e63f-5c2f-98bd-6dc0ccc4ba2f"
IfElse = "615f187c-cbe4-4ef1-ba3b-2fcf58d6d173"
LinearAlgebra = "37e2e46d-f89d-539d-b4ee-838fcccc9c8e"
LoopVectorization = "bdcacae8-1622-11e9-2a5c-532679323890"
OffsetArrays = "6fe1bfb0-de20-5000-8ca7-80f57d26f881"
Parsers = "69de0a69-1ddd-5017-9359-2bf0b02dc9f0"
Polyester = "f517fe37-dbe3-4b94-8317-1923a5111588"
ProgressMeter = "92933f4c-e287-5a05-a399-4b506db050ca"
Quickhull = "baca2653-9c88-49d2-a488-12dbf25fc4fb"
Random = "9a3f8284-a2c9-5f02-9a11-845980a1fd5c"
StaticArrays = "90137ffa-7385-5640-81b9-e52037218182"
Tullio = "bc48ee85-29a4-5162-ae0b-a64e1601d4bc"

[compat]
<<<<<<< HEAD
Polyester = "0.7"
=======
Tullio = "0.3"
CellListMap = "0.9"
Dierckx = "0.5"
ProgressMeter = "1"
OffsetArrays = "1"
IfElse = "0.1"
>>>>>>> 9dc6ffef
<|MERGE_RESOLUTION|>--- conflicted
+++ resolved
@@ -23,13 +23,14 @@
 Tullio = "bc48ee85-29a4-5162-ae0b-a64e1601d4bc"
 
 [compat]
-<<<<<<< HEAD
+
+
+
+
 Polyester = "0.7"
-=======
 Tullio = "0.3"
 CellListMap = "0.9"
 Dierckx = "0.5"
 ProgressMeter = "1"
 OffsetArrays = "1"
-IfElse = "0.1"
->>>>>>> 9dc6ffef
+IfElse = "0.1"