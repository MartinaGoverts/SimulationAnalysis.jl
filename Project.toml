--- conflicted
+++ resolved
@@ -23,9 +23,8 @@
 Tullio = "bc48ee85-29a4-5162-ae0b-a64e1601d4bc"
 
 [compat]
-<<<<<<< HEAD
 Quickhull = "0.2"
-=======
+
 Parsers = "2"
 
 Bessels = "0.2"
@@ -38,5 +37,4 @@
 Dierckx = "0.5"
 ProgressMeter = "1"
 OffsetArrays = "1"
-IfElse = "0.1"
->>>>>>> 2a9e50be
+IfElse = "0.1"